"use strict";

var _interopRequireDefault = require("@babel/runtime/helpers/interopRequireDefault");

var _slicedToArray2 = _interopRequireDefault(require("@babel/runtime/helpers/slicedToArray"));

<<<<<<< HEAD
const plugin = { name: 'MergeIntoFile' };

const webpackMajorVersion = Number(require('webpack/package.json').version.split('.')[0]);

const readFile = promisify(fs.readFile);
const listFiles = promisify(glob);
=======
var _typeof2 = _interopRequireDefault(require("@babel/runtime/helpers/typeof"));
>>>>>>> 944252ca

var _defineProperty2 = _interopRequireDefault(require("@babel/runtime/helpers/defineProperty"));

var _classCallCheck2 = _interopRequireDefault(require("@babel/runtime/helpers/classCallCheck"));

var _createClass2 = _interopRequireDefault(require("@babel/runtime/helpers/createClass"));

var _regenerator = _interopRequireDefault(require("@babel/runtime/regenerator"));

var _asyncToGenerator2 = _interopRequireDefault(require("@babel/runtime/helpers/asyncToGenerator"));

var fs = require('fs');

var glob = require('glob');

var _require = require('es6-promisify'),
    promisify = _require.promisify;

var revHash = require('rev-hash');

var readFile = promisify(fs.readFile);
var listFiles = promisify(glob);

var joinContent = /*#__PURE__*/function () {
  var _ref = (0, _asyncToGenerator2["default"])( /*#__PURE__*/_regenerator["default"].mark(function _callee2(promises, separator) {
    return _regenerator["default"].wrap(function _callee2$(_context2) {
      while (1) {
        switch (_context2.prev = _context2.next) {
          case 0:
            return _context2.abrupt("return", promises.reduce( /*#__PURE__*/function () {
              var _ref2 = (0, _asyncToGenerator2["default"])( /*#__PURE__*/_regenerator["default"].mark(function _callee(acc, curr) {
                return _regenerator["default"].wrap(function _callee$(_context) {
                  while (1) {
                    switch (_context.prev = _context.next) {
                      case 0:
                        _context.t2 = "";
                        _context.next = 3;
                        return acc;

                      case 3:
                        _context.t3 = _context.sent;
                        _context.t1 = _context.t2.concat.call(_context.t2, _context.t3);
                        _context.next = 7;
                        return acc;

                      case 7:
                        if (!_context.sent.length) {
                          _context.next = 11;
                          break;
                        }

                        _context.t4 = separator;
                        _context.next = 12;
                        break;

                      case 11:
                        _context.t4 = '';

                      case 12:
                        _context.t5 = _context.t4;
                        _context.t0 = _context.t1.concat.call(_context.t1, _context.t5);
                        _context.next = 16;
                        return curr;

                      case 16:
                        _context.t6 = _context.sent;
                        return _context.abrupt("return", _context.t0.concat.call(_context.t0, _context.t6));

                      case 18:
                      case "end":
                        return _context.stop();
                    }
                  }
                }, _callee);
              }));

              return function (_x3, _x4) {
                return _ref2.apply(this, arguments);
              };
            }(), ''));

          case 1:
          case "end":
            return _context2.stop();
        }
      }
    }, _callee2);
  }));

  return function joinContent(_x, _x2) {
    return _ref.apply(this, arguments);
  };
}();

var MergeIntoFile = /*#__PURE__*/function () {
  function MergeIntoFile(options, onComplete) {
    (0, _classCallCheck2["default"])(this, MergeIntoFile);
    this.options = options;
    this.onComplete = onComplete;
  }

<<<<<<< HEAD
  apply(compiler) {
    if (compiler.hooks) {
      if (webpackMajorVersion < 5) {
        compiler.hooks.emit.tapAsync(plugin, this.run.bind(this));
      } else {
        compiler.hooks.compilation.tap(plugin, this.run.bind(this));
        compiler.hooks.failed.tap(plugin, error => {
          throw new Error(error);
        });
      }
    } else {
      compiler.plugin('emit', this.run.bind(this));
=======
  (0, _createClass2["default"])(MergeIntoFile, [{
    key: "apply",
    value: function apply(compiler) {
      if (compiler.hooks) {
        var plugin = {
          name: 'MergeIntoFile'
        };
        compiler.hooks.emit.tapAsync(plugin, this.run.bind(this));
      } else {
        compiler.plugin('emit', this.run.bind(this));
      }
>>>>>>> 944252ca
    }
  }, {
    key: "run",
    value: function run(compilation, callback) {
      var _this = this;

      var _this$options = this.options,
          files = _this$options.files,
          transform = _this$options.transform,
          encoding = _this$options.encoding,
          chunks = _this$options.chunks,
          hash = _this$options.hash,
          transformFileName = _this$options.transformFileName;

      if (chunks && compilation.chunks && compilation.chunks.filter(function (chunk) {
        return chunks.indexOf(chunk.name) >= 0 && chunk.rendered;
      }).length === 0) {
        callback();
        return;
      }

<<<<<<< HEAD
  run(compilation, callback) {
    var _this = this;

    const {
      files,
      transform,
      encoding,
      chunks,
      hash,
      transformFileName
    } = this.options;
    if (chunks && compilation.chunks && compilation.chunks.filter(chunk => chunks.indexOf(chunk.name) >= 0 && chunk.rendered).length === 0) {
      if (typeof callback === 'function') {
        callback();
      }
      return;
    }
    const generatedFiles = {};
    let filesCanonical = [];
    if (!Array.isArray(files)) {
      Object.keys(files).forEach(newFile => {
        filesCanonical.push({
          src: files[newFile],
          dest: newFile
        });
      });
    } else {
      filesCanonical = files;
    }
    filesCanonical.forEach(fileTransform => {
      if (typeof fileTransform.dest === 'string') {
        const destFileName = fileTransform.dest;
        fileTransform.dest = code => ({ // eslint-disable-line no-param-reassign
          [destFileName]: transform && transform[destFileName] ? transform[destFileName](code) : code
=======
      var generatedFiles = {};
      var filesCanonical = [];

      if (!Array.isArray(files)) {
        Object.keys(files).forEach(function (newFile) {
          filesCanonical.push({
            src: files[newFile],
            dest: newFile
          });
>>>>>>> 944252ca
        });
      } else {
        filesCanonical = files;
      }

      filesCanonical.forEach(function (fileTransform) {
        if (typeof fileTransform.dest === 'string') {
          var destFileName = fileTransform.dest;

          fileTransform.dest = function (code) {
            return (0, _defineProperty2["default"])({}, destFileName, transform && transform[destFileName] ? transform[destFileName](code) : code);
          };
        }
      });
      var finalPromises = filesCanonical.map( /*#__PURE__*/function () {
        var _ref4 = (0, _asyncToGenerator2["default"])( /*#__PURE__*/_regenerator["default"].mark(function _callee4(fileTransform) {
          var _this$options$separat, separator, listOfLists, flattenedList, filesContentPromises, content, resultsFiles;

          return _regenerator["default"].wrap(function _callee4$(_context4) {
            while (1) {
              switch (_context4.prev = _context4.next) {
                case 0:
                  _this$options$separat = _this.options.separator, separator = _this$options$separat === void 0 ? '\n' : _this$options$separat;
                  _context4.next = 3;
                  return Promise.all(fileTransform.src.map(function (path) {
                    return listFiles(path, null);
                  }));

<<<<<<< HEAD
            if (typeof compilation.addChunk === 'function') {
              const chunk = compilation.addChunk(fileId);
              chunk.id = fileId;
              chunk.ids = [chunk.id];
              chunk.files.push(newFileNameHashed);
            }
          }
          generatedFiles[newFileName] = newFileNameHashed;
          if (compilation.hooks) {
            const { sources, Compilation } = require('webpack');
            compilation.hooks.processAssets.tap({
              name: plugin.name,
              stage: Compilation.PROCESS_ASSETS_STAGE_ADDITIONAL
            }, function () {
              compilation.emitAsset(newFileNameHashed, new sources.RawSource(resultsFiles[newFileName]));
            });
          } else {
            compilation.assets[newFileNameHashed] = { // eslint-disable-line no-param-reassign
              source() {
                return resultsFiles[newFileName];
              },
              size() {
                return resultsFiles[newFileName].length;
              }
            };
          }
        });
=======
                case 3:
                  listOfLists = _context4.sent;
                  flattenedList = Array.prototype.concat.apply([], listOfLists);
                  filesContentPromises = flattenedList.map(function (path) {
                    return readFile(path, encoding || 'utf-8');
                  });
                  _context4.next = 8;
                  return joinContent(filesContentPromises, separator);

                case 8:
                  content = _context4.sent;
                  _context4.next = 11;
                  return fileTransform.dest(content);

                case 11:
                  resultsFiles = _context4.sent;
                  Object.keys(resultsFiles).map( /*#__PURE__*/function () {
                    var _ref5 = (0, _asyncToGenerator2["default"])( /*#__PURE__*/_regenerator["default"].mark(function _callee3(resultsFile) {
                      return _regenerator["default"].wrap(function _callee3$(_context3) {
                        while (1) {
                          switch (_context3.prev = _context3.next) {
                            case 0:
                              if (!((0, _typeof2["default"])(resultsFiles[resultsFile]) === 'object')) {
                                _context3.next = 4;
                                break;
                              }

                              _context3.next = 3;
                              return resultsFiles[resultsFile];

                            case 3:
                              resultsFiles[resultsFile] = _context3.sent;

                            case 4:
                            case "end":
                              return _context3.stop();
                          }
                        }
                      }, _callee3);
                    }));

                    return function (_x6) {
                      return _ref5.apply(this, arguments);
                    };
                  }());
                  Object.keys(resultsFiles).forEach(function (newFileName) {
                    var newFileNameHashed = newFileName;
                    var hasTransformFileNameFn = typeof transformFileName === 'function';

                    if (hash || hasTransformFileNameFn) {
                      var hashPart = MergeIntoFile.getHashOfRelatedFile(compilation.assets, newFileName) || revHash(resultsFiles[newFileName]);

                      if (hasTransformFileNameFn) {
                        var extensionPattern = /\.[^.]*$/g;
                        var fileNameBase = newFileName.replace(extensionPattern, '');

                        var _newFileName$match = newFileName.match(extensionPattern),
                            _newFileName$match2 = (0, _slicedToArray2["default"])(_newFileName$match, 1),
                            extension = _newFileName$match2[0];

                        newFileNameHashed = transformFileName(fileNameBase, extension, hashPart);
                      } else {
                        newFileNameHashed = newFileName.replace(/(\.min)?\.\w+(\.map)?$/, function (suffix) {
                          return "-".concat(hashPart).concat(suffix);
                        });
                      }

                      var fileId = newFileName.replace(/\.map$/, '').replace(/\.\w+$/, '');

                      if (typeof compilation.addChunk === 'function') {
                        var chunk = compilation.addChunk(fileId);
                        chunk.id = fileId;
                        chunk.ids = [chunk.id];
                        chunk.files.push(newFileNameHashed);
                      }
                    }

                    generatedFiles[newFileName] = newFileNameHashed;
                    compilation.assets[newFileNameHashed] = {
                      // eslint-disable-line no-param-reassign
                      source: function source() {
                        return resultsFiles[newFileName];
                      },
                      size: function size() {
                        return resultsFiles[newFileName].length;
                      }
                    };
                  });

                case 14:
                case "end":
                  return _context4.stop();
              }
            }
          }, _callee4);
        }));

        return function (_x5) {
          return _ref4.apply(this, arguments);
        };
      }());
      Promise.all(finalPromises).then(function () {
        if (_this.onComplete) {
          _this.onComplete(generatedFiles);
        }

        callback();
      })["catch"](function (error) {
        return callback(error);
>>>>>>> 944252ca
      });
    }
  }], [{
    key: "getHashOfRelatedFile",
    value: function getHashOfRelatedFile(assets, fileName) {
      var hashPart = null;
      Object.keys(assets).forEach(function (existingFileName) {
        var match = existingFileName.match(/-([0-9a-f]+)(\.min)?(\.\w+)(\.map)?$/);
        var fileHashPart = match && match.length && match[1];

        if (fileHashPart) {
          var canonicalFileName = existingFileName.replace("-".concat(fileHashPart), '').replace(/\.map$/, '');

<<<<<<< HEAD
    Promise.all(finalPromises).then(() => {
      if (this.onComplete) {
        this.onComplete(generatedFiles);
      }
      if (typeof callback === 'function') {
        callback();
      }
    }).catch(error => {
      if (typeof callback === 'function') {
        callback(error);
      } else {
        throw new Error(error);
      }
    });
  }
}
=======
          if (canonicalFileName === fileName.replace(/\.map$/, '')) {
            hashPart = fileHashPart;
          }
        }
      });
      return hashPart;
    }
  }]);
  return MergeIntoFile;
}();
>>>>>>> 944252ca

module.exports = MergeIntoFile;<|MERGE_RESOLUTION|>--- conflicted
+++ resolved
@@ -4,16 +4,12 @@
 
 var _slicedToArray2 = _interopRequireDefault(require("@babel/runtime/helpers/slicedToArray"));
 
-<<<<<<< HEAD
 const plugin = { name: 'MergeIntoFile' };
 
 const webpackMajorVersion = Number(require('webpack/package.json').version.split('.')[0]);
 
 const readFile = promisify(fs.readFile);
 const listFiles = promisify(glob);
-=======
-var _typeof2 = _interopRequireDefault(require("@babel/runtime/helpers/typeof"));
->>>>>>> 944252ca
 
 var _defineProperty2 = _interopRequireDefault(require("@babel/runtime/helpers/defineProperty"));
 
@@ -115,7 +111,6 @@
     this.onComplete = onComplete;
   }
 
-<<<<<<< HEAD
   apply(compiler) {
     if (compiler.hooks) {
       if (webpackMajorVersion < 5) {
@@ -128,19 +123,6 @@
       }
     } else {
       compiler.plugin('emit', this.run.bind(this));
-=======
-  (0, _createClass2["default"])(MergeIntoFile, [{
-    key: "apply",
-    value: function apply(compiler) {
-      if (compiler.hooks) {
-        var plugin = {
-          name: 'MergeIntoFile'
-        };
-        compiler.hooks.emit.tapAsync(plugin, this.run.bind(this));
-      } else {
-        compiler.plugin('emit', this.run.bind(this));
-      }
->>>>>>> 944252ca
     }
   }, {
     key: "run",
@@ -162,7 +144,6 @@
         return;
       }
 
-<<<<<<< HEAD
   run(compilation, callback) {
     var _this = this;
 
@@ -197,17 +178,6 @@
         const destFileName = fileTransform.dest;
         fileTransform.dest = code => ({ // eslint-disable-line no-param-reassign
           [destFileName]: transform && transform[destFileName] ? transform[destFileName](code) : code
-=======
-      var generatedFiles = {};
-      var filesCanonical = [];
-
-      if (!Array.isArray(files)) {
-        Object.keys(files).forEach(function (newFile) {
-          filesCanonical.push({
-            src: files[newFile],
-            dest: newFile
-          });
->>>>>>> 944252ca
         });
       } else {
         filesCanonical = files;
@@ -236,7 +206,6 @@
                     return listFiles(path, null);
                   }));
 
-<<<<<<< HEAD
             if (typeof compilation.addChunk === 'function') {
               const chunk = compilation.addChunk(fileId);
               chunk.id = fileId;
@@ -264,117 +233,6 @@
             };
           }
         });
-=======
-                case 3:
-                  listOfLists = _context4.sent;
-                  flattenedList = Array.prototype.concat.apply([], listOfLists);
-                  filesContentPromises = flattenedList.map(function (path) {
-                    return readFile(path, encoding || 'utf-8');
-                  });
-                  _context4.next = 8;
-                  return joinContent(filesContentPromises, separator);
-
-                case 8:
-                  content = _context4.sent;
-                  _context4.next = 11;
-                  return fileTransform.dest(content);
-
-                case 11:
-                  resultsFiles = _context4.sent;
-                  Object.keys(resultsFiles).map( /*#__PURE__*/function () {
-                    var _ref5 = (0, _asyncToGenerator2["default"])( /*#__PURE__*/_regenerator["default"].mark(function _callee3(resultsFile) {
-                      return _regenerator["default"].wrap(function _callee3$(_context3) {
-                        while (1) {
-                          switch (_context3.prev = _context3.next) {
-                            case 0:
-                              if (!((0, _typeof2["default"])(resultsFiles[resultsFile]) === 'object')) {
-                                _context3.next = 4;
-                                break;
-                              }
-
-                              _context3.next = 3;
-                              return resultsFiles[resultsFile];
-
-                            case 3:
-                              resultsFiles[resultsFile] = _context3.sent;
-
-                            case 4:
-                            case "end":
-                              return _context3.stop();
-                          }
-                        }
-                      }, _callee3);
-                    }));
-
-                    return function (_x6) {
-                      return _ref5.apply(this, arguments);
-                    };
-                  }());
-                  Object.keys(resultsFiles).forEach(function (newFileName) {
-                    var newFileNameHashed = newFileName;
-                    var hasTransformFileNameFn = typeof transformFileName === 'function';
-
-                    if (hash || hasTransformFileNameFn) {
-                      var hashPart = MergeIntoFile.getHashOfRelatedFile(compilation.assets, newFileName) || revHash(resultsFiles[newFileName]);
-
-                      if (hasTransformFileNameFn) {
-                        var extensionPattern = /\.[^.]*$/g;
-                        var fileNameBase = newFileName.replace(extensionPattern, '');
-
-                        var _newFileName$match = newFileName.match(extensionPattern),
-                            _newFileName$match2 = (0, _slicedToArray2["default"])(_newFileName$match, 1),
-                            extension = _newFileName$match2[0];
-
-                        newFileNameHashed = transformFileName(fileNameBase, extension, hashPart);
-                      } else {
-                        newFileNameHashed = newFileName.replace(/(\.min)?\.\w+(\.map)?$/, function (suffix) {
-                          return "-".concat(hashPart).concat(suffix);
-                        });
-                      }
-
-                      var fileId = newFileName.replace(/\.map$/, '').replace(/\.\w+$/, '');
-
-                      if (typeof compilation.addChunk === 'function') {
-                        var chunk = compilation.addChunk(fileId);
-                        chunk.id = fileId;
-                        chunk.ids = [chunk.id];
-                        chunk.files.push(newFileNameHashed);
-                      }
-                    }
-
-                    generatedFiles[newFileName] = newFileNameHashed;
-                    compilation.assets[newFileNameHashed] = {
-                      // eslint-disable-line no-param-reassign
-                      source: function source() {
-                        return resultsFiles[newFileName];
-                      },
-                      size: function size() {
-                        return resultsFiles[newFileName].length;
-                      }
-                    };
-                  });
-
-                case 14:
-                case "end":
-                  return _context4.stop();
-              }
-            }
-          }, _callee4);
-        }));
-
-        return function (_x5) {
-          return _ref4.apply(this, arguments);
-        };
-      }());
-      Promise.all(finalPromises).then(function () {
-        if (_this.onComplete) {
-          _this.onComplete(generatedFiles);
-        }
-
-        callback();
-      })["catch"](function (error) {
-        return callback(error);
->>>>>>> 944252ca
       });
     }
   }], [{
@@ -388,7 +246,6 @@
         if (fileHashPart) {
           var canonicalFileName = existingFileName.replace("-".concat(fileHashPart), '').replace(/\.map$/, '');
 
-<<<<<<< HEAD
     Promise.all(finalPromises).then(() => {
       if (this.onComplete) {
         this.onComplete(generatedFiles);
@@ -405,17 +262,5 @@
     });
   }
 }
-=======
-          if (canonicalFileName === fileName.replace(/\.map$/, '')) {
-            hashPart = fileHashPart;
-          }
-        }
-      });
-      return hashPart;
-    }
-  }]);
-  return MergeIntoFile;
-}();
->>>>>>> 944252ca
 
 module.exports = MergeIntoFile;